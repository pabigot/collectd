--- conflicted
+++ resolved
@@ -137,11 +137,7 @@
 	sstrncpy (vl.host, hostname_g, sizeof (vl.host));
 	sstrncpy (vl.plugin, "df", sizeof (vl.plugin));
 	sstrncpy (vl.plugin_instance, "", sizeof (vl.plugin_instance));
-<<<<<<< HEAD
-	sstrncpy (vl.type, type, sizeof (vl.host));
-=======
-	sstrncpy (vl.type, "df", sizeof (vl.type));
->>>>>>> ec6204a3
+	sstrncpy (vl.type, type, sizeof (vl.type));
 	sstrncpy (vl.type_instance, df_name, sizeof (vl.type_instance));
 
 	plugin_dispatch_values (&vl);
