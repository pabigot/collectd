/**
 * collectd - src/python.c
 * Copyright (C) 2009  Sven Trenkel
 *
 * Permission is hereby granted, free of charge, to any person obtaining a
 * copy of this software and associated documentation files (the "Software"),
 * to deal in the Software without restriction, including without limitation
 * the rights to use, copy, modify, merge, publish, distribute, sublicense,
 * and/or sell copies of the Software, and to permit persons to whom the
 * Software is furnished to do so, subject to the following conditions:
 *
 * The above copyright notice and this permission notice shall be included in
 * all copies or substantial portions of the Software.
 *
 * THE SOFTWARE IS PROVIDED "AS IS", WITHOUT WARRANTY OF ANY KIND, EXPRESS OR
 * IMPLIED, INCLUDING BUT NOT LIMITED TO THE WARRANTIES OF MERCHANTABILITY,
 * FITNESS FOR A PARTICULAR PURPOSE AND NONINFRINGEMENT. IN NO EVENT SHALL THE
 * AUTHORS OR COPYRIGHT HOLDERS BE LIABLE FOR ANY CLAIM, DAMAGES OR OTHER
 * LIABILITY, WHETHER IN AN ACTION OF CONTRACT, TORT OR OTHERWISE, ARISING
 * FROM, OUT OF OR IN CONNECTION WITH THE SOFTWARE OR THE USE OR OTHER
 * DEALINGS IN THE SOFTWARE.
 *
 * Authors:
 *   Sven Trenkel <collectd at semidefinite.de>  
 **/

#include <Python.h>
#include <structmember.h>

#include <signal.h>
#if HAVE_PTHREAD_H
# include <pthread.h>
#endif

#include "collectd.h"
#include "common.h"

#include "cpython.h"

typedef struct cpy_callback_s {
	char *name;
	PyObject *callback;
	PyObject *data;
	struct cpy_callback_s *next;
} cpy_callback_t;

static char log_doc[] = "This function sends a string to all logging plugins.";

static char flush_doc[] = "flush([plugin][, timeout][, identifier]) -> None\n"
		"\n"
		"Flushes the cache of another plugin.";

static char unregister_doc[] = "Unregisters a callback. This function needs exactly one parameter either\n"
		"the function to unregister or the callback identifier to unregister.";

static char reg_log_doc[] = "register_log(callback[, data][, name]) -> identifier\n"
		"\n"
		"Register a callback function for log messages.\n"
		"\n"
		"'callback' is a callable object that will be called every time something\n"
		"    is logged.\n"
		"'data' is an optional object that will be passed back to the callback\n"
		"    function every time it is called.\n"
		"'name' is an optional identifier for this callback. The default name\n"
		"    is 'python.<module>'.\n"
		"    Every callback needs a unique identifier, so if you want to\n"
		"    register this callback multiple time from the same module you need\n"
		"    to specify a name here.\n"
		"'identifier' is the full identifier assigned to this callback.\n"
		"\n"
		"The callback function will be called with two or three parameters:\n"
		"severity: An integer that should be compared to the LOG_ constants.\n"
		"message: The text to be logged.\n"
		"data: The optional data parameter passed to the register function.\n"
		"    If the parameter was omitted it will be omitted here, too.";

static char reg_init_doc[] = "register_init(callback[, data][, name]) -> identifier\n"
		"\n"
		"Register a callback function that will be executed once after the config.\n"
		"file has been read, all plugins heve been loaded and the collectd has\n"
		"forked into the background.\n"
		"\n"
		"'callback' is a callable object that will be executed.\n"
		"'data' is an optional object that will be passed back to the callback\n"
		"    function when it is called.\n"
		"'name' is an optional identifier for this callback. The default name\n"
		"    is 'python.<module>'.\n"
		"    Every callback needs a unique identifier, so if you want to\n"
		"    register this callback multiple time from the same module you need\n"
		"    to specify a name here.\n"
		"'identifier' is the full identifier assigned to this callback.\n"
		"\n"
		"The callback function will be called without parameters, except for\n"
		"data if it was supplied.";

static char reg_config_doc[] = "register_config(callback[, data][, name]) -> identifier\n"
		"\n"
		"Register a callback function for config file entries.\n"
		"'callback' is a callable object that will be called for every config block.\n"
		"'data' is an optional object that will be passed back to the callback\n"
		"    function every time it is called.\n"
		"'name' is an optional identifier for this callback. The default name\n"
		"    is 'python.<module>'.\n"
		"    Every callback needs a unique identifier, so if you want to\n"
		"    register this callback multiple time from the same module you need\n"
		"    to specify a name here.\n"
		"'identifier' is the full identifier assigned to this callback.\n"
		"\n"
		"The callback function will be called with one or two parameters:\n"
		"config: A Config object.\n"
		"data: The optional data parameter passed to the register function.\n"
		"    If the parameter was omitted it will be omitted here, too.";

static char reg_read_doc[] = "register_read(callback[, interval][, data][, name]) -> identifier\n"
		"\n"
		"Register a callback function for reading data. It will just be called\n"
		"in a fixed interval to signal that it's time to dispatch new values.\n"
		"'callback' is a callable object that will be called every time something\n"
		"    is logged.\n"
		"'interval' is the number of seconds between between calls to the callback\n"
		"    function. Full float precision is supported here.\n"
		"'data' is an optional object that will be passed back to the callback\n"
		"    function every time it is called.\n"
		"'name' is an optional identifier for this callback. The default name\n"
		"    is 'python.<module>'.\n"
		"    Every callback needs a unique identifier, so if you want to\n"
		"    register this callback multiple time from the same module you need\n"
		"    to specify a name here.\n"
		"'identifier' is the full identifier assigned to this callback.\n"
		"\n"
		"The callback function will be called without parameters, except for\n"
		"data if it was supplied.";

static char reg_write_doc[] = "register_write(callback[, data][, name]) -> identifier\n"
		"\n"
		"Register a callback function to receive values dispatched by other plugins.\n"
		"'callback' is a callable object that will be called every time a value\n"
		"    is dispatched.\n"
		"'data' is an optional object that will be passed back to the callback\n"
		"    function every time it is called.\n"
		"'name' is an optional identifier for this callback. The default name\n"
		"    is 'python.<module>'.\n"
		"    Every callback needs a unique identifier, so if you want to\n"
		"    register this callback multiple time from the same module you need\n"
		"    to specify a name here.\n"
		"'identifier' is the full identifier assigned to this callback.\n"
		"\n"
		"The callback function will be called with one or two parameters:\n"
		"values: A Values object which is a copy of the dispatched values.\n"
		"data: The optional data parameter passed to the register function.\n"
		"    If the parameter was omitted it will be omitted here, too.";

static char reg_notification_doc[] = "register_notification(callback[, data][, name]) -> identifier\n"
		"\n"
		"Register a callback function for notifications.\n"
		"'callback' is a callable object that will be called every time a notification\n"
		"    is dispatched.\n"
		"'data' is an optional object that will be passed back to the callback\n"
		"    function every time it is called.\n"
		"'name' is an optional identifier for this callback. The default name\n"
		"    is 'python.<module>'.\n"
		"    Every callback needs a unique identifier, so if you want to\n"
		"    register this callback multiple time from the same module you need\n"
		"    to specify a name here.\n"
		"'identifier' is the full identifier assigned to this callback.\n"
		"\n"
		"The callback function will be called with one or two parameters:\n"
		"notification: A copy of the notification that was dispatched.\n"
		"data: The optional data parameter passed to the register function.\n"
		"    If the parameter was omitted it will be omitted here, too.";

static char reg_flush_doc[] = "register_flush(callback[, data][, name]) -> identifier\n"
		"\n"
		"Register a callback function for flush messages.\n"
		"'callback' is a callable object that will be called every time a plugin\n"
		"    requests a flush for either this or all plugins.\n"
		"'data' is an optional object that will be passed back to the callback\n"
		"    function every time it is called.\n"
		"'name' is an optional identifier for this callback. The default name\n"
		"    is 'python.<module>'.\n"
		"    Every callback needs a unique identifier, so if you want to\n"
		"    register this callback multiple time from the same module you need\n"
		"    to specify a name here.\n"
		"'identifier' is the full identifier assigned to this callback.\n"
		"\n"
		"The callback function will be called with two or three parameters:\n"
		"timeout: Indicates that only data older than 'timeout' seconds is to\n"
		"    be flushed.\n"
		"id: Specifies which values are to be flushed.\n"
		"data: The optional data parameter passed to the register function.\n"
		"    If the parameter was omitted it will be omitted here, too.";

static char reg_shutdown_doc[] = "register_shutdown(callback[, data][, name]) -> identifier\n"
		"\n"
		"Register a callback function for collectd shutdown.\n"
		"'callback' is a callable object that will be called once collectd is\n"
		"    shutting down.\n"
		"'data' is an optional object that will be passed back to the callback\n"
		"    function if it is called.\n"
		"'name' is an optional identifier for this callback. The default name\n"
		"    is 'python.<module>'.\n"
		"    Every callback needs a unique identifier, so if you want to\n"
		"    register this callback multiple time from the same module you need\n"
		"    to specify a name here.\n"
		"'identifier' is the full identifier assigned to this callback.\n"
		"\n"
		"The callback function will be called with no parameters except for\n"
		"    data if it was supplied.";


static int do_interactive = 0;

/* This is our global thread state. Python saves some stuff in thread-local
 * storage. So if we allow the interpreter to run in the background
 * (the scriptwriters might have created some threads from python), we have
 * to save the state so we can resume it later after shutdown. */

static PyThreadState *state;

static PyObject *cpy_format_exception;

static cpy_callback_t *cpy_config_callbacks;
static cpy_callback_t *cpy_init_callbacks;
static cpy_callback_t *cpy_shutdown_callbacks;

static void cpy_destroy_user_data(void *data) {
	cpy_callback_t *c = data;
	free(c->name);
	Py_DECREF(c->callback);
	Py_XDECREF(c->data);
	free(c);
}

/* You must hold the GIL to call this function!
 * But if you managed to extract the callback parameter then you probably already do. */

static void cpy_build_name(char *buf, size_t size, PyObject *callback, const char *name) {
	const char *module = NULL;
	PyObject *mod = NULL;
	
	if (name != NULL) {
		snprintf(buf, size, "python.%s", name);
		return;
	}
	
	mod = PyObject_GetAttrString(callback, "__module__"); /* New reference. */
	if (mod != NULL)
		module = cpy_unicode_or_bytes_to_string(&mod);
	
	if (module != NULL) {
		snprintf(buf, size, "python.%s", module);
		Py_XDECREF(mod);
		PyErr_Clear();
		return;
	}
	Py_XDECREF(mod);
	
	snprintf(buf, size, "python.%p", callback);
	PyErr_Clear();
}

void cpy_log_exception(const char *context) {
	int l = 0, i;
	const char *typename = NULL, *message = NULL;
	PyObject *type, *value, *traceback, *tn, *m, *list;
	
	PyErr_Fetch(&type, &value, &traceback);
	PyErr_NormalizeException(&type, &value, &traceback);
	if (type == NULL) return;
	tn = PyObject_GetAttrString(type, "__name__"); /* New reference. */
	m = PyObject_Str(value); /* New reference. */
	if (tn != NULL)
		typename = cpy_unicode_or_bytes_to_string(&tn);
	if (m != NULL)
		message = cpy_unicode_or_bytes_to_string(&m);
	if (typename == NULL)
		typename = "NamelessException";
	if (message == NULL)
		message = "N/A";
	Py_BEGIN_ALLOW_THREADS
	ERROR("Unhandled python exception in %s: %s: %s", context, typename, message);
	Py_END_ALLOW_THREADS
	Py_XDECREF(tn);
	Py_XDECREF(m);
	if (!cpy_format_exception) {
		PyErr_Clear();
		Py_XDECREF(type);
		Py_XDECREF(value);
		Py_XDECREF(traceback);
		return;
	}
	if (!traceback) {
		PyErr_Clear();
		return;
	}
	list = PyObject_CallFunction(cpy_format_exception, "NNN", type, value, traceback); /* New reference. */
	if (list)
		l = PyObject_Length(list);
	for (i = 0; i < l; ++i) {
		char *s;
		PyObject *line;
		
		line = PyList_GET_ITEM(list, i); /* Borrowed reference. */
		Py_INCREF(line);
		s = strdup(cpy_unicode_or_bytes_to_string(&line));
		Py_DECREF(line);
		if (s[strlen(s) - 1] == '\n')
			s[strlen(s) - 1] = 0;
		Py_BEGIN_ALLOW_THREADS
		ERROR("%s", s);
		Py_END_ALLOW_THREADS
		free(s);
	}
	Py_XDECREF(list);
	PyErr_Clear();
}

static int cpy_read_callback(user_data_t *data) {
	cpy_callback_t *c = data->data;
	PyObject *ret;

	CPY_LOCK_THREADS
		ret = PyObject_CallFunctionObjArgs(c->callback, c->data, (void *) 0); /* New reference. */
		if (ret == NULL) {
			cpy_log_exception("read callback");
		} else {
			Py_DECREF(ret);
		}
	CPY_RELEASE_THREADS
	if (ret == NULL)
		return 1;
	return 0;
}

static int cpy_write_callback(const data_set_t *ds, const value_list_t *value_list, user_data_t *data) {
	int i;
	cpy_callback_t *c = data->data;
	PyObject *ret, *list, *temp, *dict = NULL;
	Values *v;

	CPY_LOCK_THREADS
		list = PyList_New(value_list->values_len); /* New reference. */
		if (list == NULL) {
			cpy_log_exception("write callback");
			CPY_RETURN_FROM_THREADS 0;
		}
		for (i = 0; i < value_list->values_len; ++i) {
			if (ds->ds->type == DS_TYPE_COUNTER) {
				if ((long) value_list->values[i].counter == value_list->values[i].counter)
					PyList_SetItem(list, i, PyInt_FromLong(value_list->values[i].counter));
				else
					PyList_SetItem(list, i, PyLong_FromUnsignedLongLong(value_list->values[i].counter));
			} else if (ds->ds->type == DS_TYPE_GAUGE) {
				PyList_SetItem(list, i, PyFloat_FromDouble(value_list->values[i].gauge));
			} else if (ds->ds->type == DS_TYPE_DERIVE) {
				if ((long) value_list->values[i].derive == value_list->values[i].derive)
					PyList_SetItem(list, i, PyInt_FromLong(value_list->values[i].derive));
				else
					PyList_SetItem(list, i, PyLong_FromLongLong(value_list->values[i].derive));
			} else if (ds->ds->type == DS_TYPE_ABSOLUTE) {
				if ((long) value_list->values[i].absolute == value_list->values[i].absolute)
					PyList_SetItem(list, i, PyInt_FromLong(value_list->values[i].absolute));
				else
					PyList_SetItem(list, i, PyLong_FromUnsignedLongLong(value_list->values[i].absolute));
			} else {
				Py_BEGIN_ALLOW_THREADS
				ERROR("cpy_write_callback: Unknown value type %d.", ds->ds->type);
				Py_END_ALLOW_THREADS
				Py_DECREF(list);
				CPY_RETURN_FROM_THREADS 0;
			}
			if (PyErr_Occurred() != NULL) {
				cpy_log_exception("value building for write callback");
				Py_DECREF(list);
				CPY_RETURN_FROM_THREADS 0;
			}
		}
<<<<<<< HEAD
		dict = PyDict_New();
		if (value_list->meta) {
			int i, num;
			char **table;
			meta_data_t *meta = value_list->meta;

			num = meta_data_toc(meta, &table);
			for (i = 0; i < num; ++i) {
				int type;
				char *string;
				int64_t si;
				uint64_t ui;
				double d;
				_Bool b;
				
				type = meta_data_type(meta, table[i]);
				if (type == MD_TYPE_STRING) {
					if (meta_data_get_string(meta, table[i], &string))
						continue;
					temp = cpy_string_to_unicode_or_bytes(string);
					free(string);
					PyDict_SetItemString(dict, table[i], temp);
					Py_XDECREF(temp);
				} else if (type == MD_TYPE_SIGNED_INT) {
					if (meta_data_get_signed_int(meta, table[i], &si))
						continue;
					temp = PyObject_CallFunctionObjArgs((void *) &SignedType, PyLong_FromLongLong(si), (void *) 0);
					PyDict_SetItemString(dict, table[i], temp);
					Py_XDECREF(temp);
				} else if (type == MD_TYPE_UNSIGNED_INT) {
					if (meta_data_get_unsigned_int(meta, table[i], &ui))
						continue;
					temp = PyObject_CallFunctionObjArgs((void *) &UnsignedType, PyLong_FromUnsignedLongLong(ui), (void *) 0);
					PyDict_SetItemString(dict, table[i], temp);
					Py_XDECREF(temp);
				} else if (type == MD_TYPE_DOUBLE) {
					if (meta_data_get_double(meta, table[i], &d))
						continue;
					temp = PyFloat_FromDouble(d);
					PyDict_SetItemString(dict, table[i], temp);
					Py_XDECREF(temp);
				} else if (type == MD_TYPE_BOOLEAN) {
					if (meta_data_get_boolean(meta, table[i], &b))
						continue;
					if (b)
						PyDict_SetItemString(dict, table[i], Py_True);
					else
						PyDict_SetItemString(dict, table[i], Py_False);
				}
				free(table[i]);
			}
			free(table);
		}
		v = PyObject_New(Values, (void *) &ValuesType);
		sstrncpy(v->data.host, value_list->host, sizeof(v->data.host));
		sstrncpy(v->data.type, value_list->type, sizeof(v->data.type));
		sstrncpy(v->data.type_instance, value_list->type_instance, sizeof(v->data.type_instance));
		sstrncpy(v->data.plugin, value_list->plugin, sizeof(v->data.plugin));
		sstrncpy(v->data.plugin_instance, value_list->plugin_instance, sizeof(v->data.plugin_instance));
		v->data.time = value_list->time;
		v->interval = value_list->interval;
		v->values = list;
		v->meta = dict;
=======
		v = PyObject_CallFunction((void *) &ValuesType, "sOssssdi", value_list->type,
				list, value_list->plugin_instance, value_list->type_instance,
				value_list->plugin, value_list->host, (double) value_list->time,
				value_list->interval); /* New reference. */
		Py_DECREF(list);
>>>>>>> 63f42421
		ret = PyObject_CallFunctionObjArgs(c->callback, v, c->data, (void *) 0); /* New reference. */
		Py_XDECREF(v);
		if (ret == NULL) {
			cpy_log_exception("write callback");
		} else {
			Py_DECREF(ret);
		}
	CPY_RELEASE_THREADS
	return 0;
}

static int cpy_notification_callback(const notification_t *notification, user_data_t *data) {
	cpy_callback_t *c = data->data;
	PyObject *ret;
	Notification *n;

	CPY_LOCK_THREADS
<<<<<<< HEAD
		n = PyObject_New(Notification, (void *) &NotificationType);
		sstrncpy(n->data.host, notification->host, sizeof(n->data.host));
		sstrncpy(n->data.type, notification->type, sizeof(n->data.type));
		sstrncpy(n->data.type_instance, notification->type_instance, sizeof(n->data.type_instance));
		sstrncpy(n->data.plugin, notification->plugin, sizeof(n->data.plugin));
		sstrncpy(n->data.plugin_instance, notification->plugin_instance, sizeof(n->data.plugin_instance));
		n->data.time = notification->time;
		sstrncpy(n->message, notification->message, sizeof(n->message));
		n->severity = notification->severity;
=======
		n = PyObject_CallFunction((void *) &NotificationType, "ssssssdi", notification->type, notification->message,
				notification->plugin_instance, notification->type_instance, notification->plugin,
				notification->host, (double) notification->time, notification->severity); /* New reference. */
>>>>>>> 63f42421
		ret = PyObject_CallFunctionObjArgs(c->callback, n, c->data, (void *) 0); /* New reference. */
		Py_XDECREF(n);
		if (ret == NULL) {
			cpy_log_exception("notification callback");
		} else {
			Py_DECREF(ret);
		}
	CPY_RELEASE_THREADS
	return 0;
}

static void cpy_log_callback(int severity, const char *message, user_data_t *data) {
	cpy_callback_t * c = data->data;
	PyObject *ret, *text;

	CPY_LOCK_THREADS
	text = cpy_string_to_unicode_or_bytes(message);
	if (c->data == NULL)
		ret = PyObject_CallFunction(c->callback, "iN", severity, text); /* New reference. */
	else
		ret = PyObject_CallFunction(c->callback, "iNO", severity, text, c->data); /* New reference. */

	if (ret == NULL) {
		/* FIXME */
		/* Do we really want to trigger a log callback because a log callback failed?
		 * Probably not. */
		PyErr_Print();
		/* In case someone wanted to be clever, replaced stderr and failed at that. */
		PyErr_Clear();
	} else {
		Py_DECREF(ret);
	}
	CPY_RELEASE_THREADS
}

static void cpy_flush_callback(int timeout, const char *id, user_data_t *data) {
	cpy_callback_t * c = data->data;
	PyObject *ret, *text;

	CPY_LOCK_THREADS
	text = cpy_string_to_unicode_or_bytes(id);
	if (c->data == NULL)
		ret = PyObject_CallFunction(c->callback, "iN", timeout, text); /* New reference. */
	else
		ret = PyObject_CallFunction(c->callback, "iNO", timeout, text, c->data); /* New reference. */

	if (ret == NULL) {
		cpy_log_exception("flush callback");
	} else {
		Py_DECREF(ret);
	}
	CPY_RELEASE_THREADS
}

static PyObject *cpy_register_generic(cpy_callback_t **list_head, PyObject *args, PyObject *kwds) {
	char buf[512];
	cpy_callback_t *c;
	const char *name = NULL;
	PyObject *callback = NULL, *data = NULL, *mod = NULL;
	static char *kwlist[] = {"callback", "data", "name", NULL};
	
	if (PyArg_ParseTupleAndKeywords(args, kwds, "O|Oet", kwlist, &callback, &data, NULL, &name) == 0) return NULL;
	if (PyCallable_Check(callback) == 0) {
		PyErr_SetString(PyExc_TypeError, "callback needs a be a callable object.");
		return NULL;
	}
	cpy_build_name(buf, sizeof(buf), callback, name);

	Py_INCREF(callback);
	Py_XINCREF(data);
	c = malloc(sizeof(*c));
	c->name = strdup(buf);
	c->callback = callback;
	c->data = data;
	c->next = *list_head;
	*list_head = c;
	Py_XDECREF(mod);
	return cpy_string_to_unicode_or_bytes(buf);
}

static PyObject *cpy_flush(cpy_callback_t **list_head, PyObject *args, PyObject *kwds) {
	int timeout = -1;
	const char *plugin = NULL, *identifier = NULL;
	static char *kwlist[] = {"plugin", "timeout", "identifier", NULL};
	
	if (PyArg_ParseTupleAndKeywords(args, kwds, "|etiet", kwlist, NULL, &plugin, &timeout, NULL, &identifier) == 0) return NULL;
	Py_BEGIN_ALLOW_THREADS
	plugin_flush(plugin, timeout, identifier);
	Py_END_ALLOW_THREADS
	Py_RETURN_NONE;
}

static PyObject *cpy_register_config(PyObject *self, PyObject *args, PyObject *kwds) {
	return cpy_register_generic(&cpy_config_callbacks, args, kwds);
}

static PyObject *cpy_register_init(PyObject *self, PyObject *args, PyObject *kwds) {
	return cpy_register_generic(&cpy_init_callbacks, args, kwds);
}

typedef int reg_function_t(const char *name, void *callback, void *data);

static PyObject *cpy_register_generic_userdata(void *reg, void *handler, PyObject *args, PyObject *kwds) {
	char buf[512];
	reg_function_t *register_function = (reg_function_t *) reg;
	cpy_callback_t *c = NULL;
	user_data_t *user_data = NULL;
	const char *name = NULL;
	PyObject *callback = NULL, *data = NULL;
	static char *kwlist[] = {"callback", "data", "name", NULL};
	
	if (PyArg_ParseTupleAndKeywords(args, kwds, "O|Oet", kwlist, &callback, &data, NULL, &name) == 0) return NULL;
	if (PyCallable_Check(callback) == 0) {
		PyErr_SetString(PyExc_TypeError, "callback needs a be a callable object.");
		return NULL;
	}
	cpy_build_name(buf, sizeof(buf), callback, name);
	
	Py_INCREF(callback);
	Py_XINCREF(data);
	c = malloc(sizeof(*c));
	c->name = strdup(buf);
	c->callback = callback;
	c->data = data;
	c->next = NULL;
	user_data = malloc(sizeof(*user_data));
	user_data->free_func = cpy_destroy_user_data;
	user_data->data = c;
	register_function(buf, handler, user_data);
	return cpy_string_to_unicode_or_bytes(buf);
}

static PyObject *cpy_register_read(PyObject *self, PyObject *args, PyObject *kwds) {
	char buf[512];
	cpy_callback_t *c = NULL;
	user_data_t *user_data = NULL;
	double interval = 0;
	const char *name = NULL;
	PyObject *callback = NULL, *data = NULL;
	struct timespec ts;
	static char *kwlist[] = {"callback", "interval", "data", "name", NULL};
	
	if (PyArg_ParseTupleAndKeywords(args, kwds, "O|dOet", kwlist, &callback, &interval, &data, NULL, &name) == 0) return NULL;
	if (PyCallable_Check(callback) == 0) {
		PyErr_SetString(PyExc_TypeError, "callback needs a be a callable object.");
		return NULL;
	}
	cpy_build_name(buf, sizeof(buf), callback, name);
	
	Py_INCREF(callback);
	Py_XINCREF(data);
	c = malloc(sizeof(*c));
	c->name = strdup(buf);
	c->callback = callback;
	c->data = data;
	c->next = NULL;
	user_data = malloc(sizeof(*user_data));
	user_data->free_func = cpy_destroy_user_data;
	user_data->data = c;
	ts.tv_sec = interval;
	ts.tv_nsec = (interval - ts.tv_sec) * 1000000000;
	plugin_register_complex_read(/* group = */ NULL, buf,
			cpy_read_callback, &ts, user_data);
	return cpy_string_to_unicode_or_bytes(buf);
}

static PyObject *cpy_register_log(PyObject *self, PyObject *args, PyObject *kwds) {
	return cpy_register_generic_userdata((void *) plugin_register_log,
			(void *) cpy_log_callback, args, kwds);
}

static PyObject *cpy_register_write(PyObject *self, PyObject *args, PyObject *kwds) {
	return cpy_register_generic_userdata((void *) plugin_register_write,
			(void *) cpy_write_callback, args, kwds);
}

static PyObject *cpy_register_notification(PyObject *self, PyObject *args, PyObject *kwds) {
	return cpy_register_generic_userdata((void *) plugin_register_notification,
			(void *) cpy_notification_callback, args, kwds);
}

static PyObject *cpy_register_flush(PyObject *self, PyObject *args, PyObject *kwds) {
	return cpy_register_generic_userdata((void *) plugin_register_flush,
			(void *) cpy_flush_callback, args, kwds);
}

static PyObject *cpy_register_shutdown(PyObject *self, PyObject *args, PyObject *kwds) {
	return cpy_register_generic(&cpy_shutdown_callbacks, args, kwds);
}

static PyObject *cpy_error(PyObject *self, PyObject *args) {
	const char *text;
	if (PyArg_ParseTuple(args, "et", NULL, &text) == 0) return NULL;
	Py_BEGIN_ALLOW_THREADS
	plugin_log(LOG_ERR, "%s", text);
	Py_END_ALLOW_THREADS
	Py_RETURN_NONE;
}

static PyObject *cpy_warning(PyObject *self, PyObject *args) {
	const char *text;
	if (PyArg_ParseTuple(args, "et", NULL, &text) == 0) return NULL;
	Py_BEGIN_ALLOW_THREADS
	plugin_log(LOG_WARNING, "%s", text);
	Py_END_ALLOW_THREADS
	Py_RETURN_NONE;
}

static PyObject *cpy_notice(PyObject *self, PyObject *args) {
	const char *text;
	if (PyArg_ParseTuple(args, "et", NULL, &text) == 0) return NULL;
	Py_BEGIN_ALLOW_THREADS
	plugin_log(LOG_NOTICE, "%s", text);
	Py_END_ALLOW_THREADS
	Py_RETURN_NONE;
}

static PyObject *cpy_info(PyObject *self, PyObject *args) {
	const char *text;
	if (PyArg_ParseTuple(args, "et", NULL, &text) == 0) return NULL;
	Py_BEGIN_ALLOW_THREADS
	plugin_log(LOG_INFO, "%s", text);
	Py_END_ALLOW_THREADS
	Py_RETURN_NONE;
}

static PyObject *cpy_debug(PyObject *self, PyObject *args) {
#ifdef COLLECT_DEBUG
	const char *text;
	if (PyArg_ParseTuple(args, "et", NULL, &text) == 0) return NULL;
	Py_BEGIN_ALLOW_THREADS
	plugin_log(LOG_DEBUG, "%s", text);
	Py_END_ALLOW_THREADS
#endif
	Py_RETURN_NONE;
}

static PyObject *cpy_unregister_generic(cpy_callback_t **list_head, PyObject *arg, const char *desc) {
	char buf[512];
	const char *name;
	cpy_callback_t *prev = NULL, *tmp;

	Py_INCREF(arg);
	name = cpy_unicode_or_bytes_to_string(&arg);
	if (name == NULL) {
		PyErr_Clear();
		if (!PyCallable_Check(arg)) {
			PyErr_SetString(PyExc_TypeError, "This function needs a string or a callable object as its only parameter.");
			Py_DECREF(arg);
			return NULL;
		}
		cpy_build_name(buf, sizeof(buf), arg, NULL);
		name = buf;
	}
	for (tmp = *list_head; tmp; prev = tmp, tmp = tmp->next)
		if (strcmp(name, tmp->name) == 0)
			break;
	
	Py_DECREF(arg);
	if (tmp == NULL) {
		PyErr_Format(PyExc_RuntimeError, "Unable to unregister %s callback '%s'.", desc, name);
		return NULL;
	}
	/* Yes, this is actually save. To call this function the caller has to
	 * hold the GIL. Well, save as long as there is only one GIL anyway ... */
	if (prev == NULL)
		*list_head = tmp->next;
	else
		prev->next = tmp->next;
	cpy_destroy_user_data(tmp);
	Py_RETURN_NONE;
}

typedef int cpy_unregister_function_t(const char *name);

static PyObject *cpy_unregister_generic_userdata(cpy_unregister_function_t *unreg, PyObject *arg, const char *desc) {
	char buf[512];
	const char *name;

	Py_INCREF(arg);
	name = cpy_unicode_or_bytes_to_string(&arg);
	if (name == NULL) {
		PyErr_Clear();
		if (!PyCallable_Check(arg)) {
			PyErr_SetString(PyExc_TypeError, "This function needs a string or a callable object as its only parameter.");
			Py_DECREF(arg);
			return NULL;
		}
		cpy_build_name(buf, sizeof(buf), arg, NULL);
		name = buf;
	}
	if (unreg(name) == 0) {
		Py_DECREF(arg);
		Py_RETURN_NONE;
	}
	PyErr_Format(PyExc_RuntimeError, "Unable to unregister %s callback '%s'.", desc, name);
	Py_DECREF(arg);
	return NULL;
}

static PyObject *cpy_unregister_log(PyObject *self, PyObject *arg) {
	return cpy_unregister_generic_userdata(plugin_unregister_log, arg, "log");
}

static PyObject *cpy_unregister_init(PyObject *self, PyObject *arg) {
	return cpy_unregister_generic(&cpy_init_callbacks, arg, "init");
}

static PyObject *cpy_unregister_config(PyObject *self, PyObject *arg) {
	return cpy_unregister_generic(&cpy_config_callbacks, arg, "config");
}

static PyObject *cpy_unregister_read(PyObject *self, PyObject *arg) {
	return cpy_unregister_generic_userdata(plugin_unregister_read, arg, "read");
}

static PyObject *cpy_unregister_write(PyObject *self, PyObject *arg) {
	return cpy_unregister_generic_userdata(plugin_unregister_write, arg, "write");
}

static PyObject *cpy_unregister_notification(PyObject *self, PyObject *arg) {
	return cpy_unregister_generic_userdata(plugin_unregister_notification, arg, "notification");
}

static PyObject *cpy_unregister_flush(PyObject *self, PyObject *arg) {
	return cpy_unregister_generic_userdata(plugin_unregister_flush, arg, "flush");
}

static PyObject *cpy_unregister_shutdown(PyObject *self, PyObject *arg) {
	return cpy_unregister_generic(&cpy_shutdown_callbacks, arg, "shutdown");
}

static PyMethodDef cpy_methods[] = {
	{"debug", cpy_debug, METH_VARARGS, log_doc},
	{"info", cpy_info, METH_VARARGS, log_doc},
	{"notice", cpy_notice, METH_VARARGS, log_doc},
	{"warning", cpy_warning, METH_VARARGS, log_doc},
	{"error", cpy_error, METH_VARARGS, log_doc},
	{"flush", (PyCFunction) cpy_flush, METH_VARARGS | METH_KEYWORDS, flush_doc},
	{"register_log", (PyCFunction) cpy_register_log, METH_VARARGS | METH_KEYWORDS, reg_log_doc},
	{"register_init", (PyCFunction) cpy_register_init, METH_VARARGS | METH_KEYWORDS, reg_init_doc},
	{"register_config", (PyCFunction) cpy_register_config, METH_VARARGS | METH_KEYWORDS, reg_config_doc},
	{"register_read", (PyCFunction) cpy_register_read, METH_VARARGS | METH_KEYWORDS, reg_read_doc},
	{"register_write", (PyCFunction) cpy_register_write, METH_VARARGS | METH_KEYWORDS, reg_write_doc},
	{"register_notification", (PyCFunction) cpy_register_notification, METH_VARARGS | METH_KEYWORDS, reg_notification_doc},
	{"register_flush", (PyCFunction) cpy_register_flush, METH_VARARGS | METH_KEYWORDS, reg_flush_doc},
	{"register_shutdown", (PyCFunction) cpy_register_shutdown, METH_VARARGS | METH_KEYWORDS, reg_shutdown_doc},
	{"unregister_log", cpy_unregister_log, METH_O, unregister_doc},
	{"unregister_init", cpy_unregister_init, METH_O, unregister_doc},
	{"unregister_config", cpy_unregister_config, METH_O, unregister_doc},
	{"unregister_read", cpy_unregister_read, METH_O, unregister_doc},
	{"unregister_write", cpy_unregister_write, METH_O, unregister_doc},
	{"unregister_notification", cpy_unregister_notification, METH_O, unregister_doc},
	{"unregister_flush", cpy_unregister_flush, METH_O, unregister_doc},
	{"unregister_shutdown", cpy_unregister_shutdown, METH_O, unregister_doc},
	{0, 0, 0, 0}
};

static int cpy_shutdown(void) {
	cpy_callback_t *c;
	PyObject *ret;
	
	/* This can happen if the module was loaded but not configured. */
	if (state != NULL)
		PyEval_RestoreThread(state);

	for (c = cpy_shutdown_callbacks; c; c = c->next) {
		ret = PyObject_CallFunctionObjArgs(c->callback, c->data, (void *) 0); /* New reference. */
		if (ret == NULL)
			cpy_log_exception("shutdown callback");
		else
			Py_DECREF(ret);
	}
	PyErr_Print();
	Py_Finalize();
	return 0;
}

static void cpy_int_handler(int sig) {
	return;
}

static void *cpy_interactive(void *data) {
	sigset_t sigset;
	struct sigaction sig_int_action, old;
	
	/* Signal handler in a plugin? Bad stuff, but the best way to
	 * handle it I guess. In an interactive session people will
	 * press Ctrl+C at some time, which will generate a SIGINT.
	 * This will cause collectd to shutdown, thus killing the
	 * interactive interpreter, and leaving the terminal in a
	 * mess. Chances are, this isn't what the user wanted to do.
	 * 
	 * So this is the plan:
	 * 1. Block SIGINT in the main thread.
	 * 2. Install our own signal handler that does nothing.
	 * 3. Unblock SIGINT in the interactive thread.
	 *
	 * This will make sure that SIGINT won't kill collectd but
	 * still interrupt syscalls like sleep and pause.
	 * It does not raise a KeyboardInterrupt exception because so
	 * far nobody managed to figure out how to do that. */
	memset (&sig_int_action, '\0', sizeof (sig_int_action));
	sig_int_action.sa_handler = cpy_int_handler;
	sigaction (SIGINT, &sig_int_action, &old);
	
	sigemptyset(&sigset);
	sigaddset(&sigset, SIGINT);
	pthread_sigmask(SIG_UNBLOCK, &sigset, NULL);
	PyEval_AcquireThread(state);
	if (PyImport_ImportModule("readline") == NULL) {
		/* This interactive session will suck. */
		cpy_log_exception("interactive session init");
	}
	PyRun_InteractiveLoop(stdin, "<stdin>");
	PyErr_Print();
	PyEval_ReleaseThread(state);
	NOTICE("python: Interactive interpreter exited, stopping collectd ...");
	/* Restore the original collectd SIGINT handler and raise SIGINT.
	 * The main thread still has SIGINT blocked and there's nothing we
	 * can do about that so this thread will handle it. But that's not
	 * important, except that it won't interrupt the main loop and so
	 * it might take a few seconds before collectd really shuts down. */
	sigaction (SIGINT, &old, NULL);
	raise(SIGINT);
	pause();
	return NULL;
}

static int cpy_init(void) {
	cpy_callback_t *c;
	PyObject *ret;
	static pthread_t thread;
	sigset_t sigset;
	
	if (!Py_IsInitialized()) {
		WARNING("python: Plugin loaded but not configured.");
		plugin_unregister_shutdown("python");
		return 0;
	}
	PyEval_InitThreads();
	/* Now it's finally OK to use python threads. */
	for (c = cpy_init_callbacks; c; c = c->next) {
		ret = PyObject_CallFunctionObjArgs(c->callback, c->data, (void *) 0); /* New reference. */
		if (ret == NULL)
			cpy_log_exception("init callback");
		else
			Py_DECREF(ret);
	}
	sigemptyset(&sigset);
	sigaddset(&sigset, SIGINT);
	pthread_sigmask(SIG_BLOCK, &sigset, NULL);
	state = PyEval_SaveThread();
	if (do_interactive) {
		if (pthread_create(&thread, NULL, cpy_interactive, NULL)) {
			ERROR("python: Error creating thread for interactive interpreter.");
		}
	}

	return 0;
}

static PyObject *cpy_oconfig_to_pyconfig(oconfig_item_t *ci, PyObject *parent) {
	int i;
	PyObject *item, *values, *children, *tmp;
	
	if (parent == NULL)
		parent = Py_None;
	
	values = PyTuple_New(ci->values_num); /* New reference. */
	for (i = 0; i < ci->values_num; ++i) {
		if (ci->values[i].type == OCONFIG_TYPE_STRING) {
			PyTuple_SET_ITEM(values, i, cpy_string_to_unicode_or_bytes(ci->values[i].value.string));
		} else if (ci->values[i].type == OCONFIG_TYPE_NUMBER) {
			PyTuple_SET_ITEM(values, i, PyFloat_FromDouble(ci->values[i].value.number));
		} else if (ci->values[i].type == OCONFIG_TYPE_BOOLEAN) {
			PyTuple_SET_ITEM(values, i, PyBool_FromLong(ci->values[i].value.boolean));
		}
	}
	
	tmp = cpy_string_to_unicode_or_bytes(ci->key);
	item = PyObject_CallFunction((void *) &ConfigType, "NONO", tmp, parent, values, Py_None);
	if (item == NULL)
		return NULL;
	children = PyTuple_New(ci->children_num); /* New reference. */
	for (i = 0; i < ci->children_num; ++i) {
		PyTuple_SET_ITEM(children, i, cpy_oconfig_to_pyconfig(ci->children + i, item));
	}
	tmp = ((Config *) item)->children;
	((Config *) item)->children = children;
	Py_XDECREF(tmp);
	return item;
}

#ifdef IS_PY3K
static struct PyModuleDef collectdmodule = {
	PyModuleDef_HEAD_INIT,
	"collectd",   /* name of module */
	"The python interface to collectd", /* module documentation, may be NULL */
	-1,
	cpy_methods
};

PyMODINIT_FUNC PyInit_collectd(void) {
	return PyModule_Create(&collectdmodule);
}
#endif

static int cpy_config(oconfig_item_t *ci) {
	int i;
	PyObject *sys, *tb;
	PyObject *sys_path;
	PyObject *module;
	
	/* Ok in theory we shouldn't do initialization at this point
	 * but we have to. In order to give python scripts a chance
	 * to register a config callback we need to be able to execute
	 * python code during the config callback so we have to start
	 * the interpreter here. */
	/* Do *not* use the python "thread" module at this point! */

#ifdef IS_PY3K
	/* Add a builtin module, before Py_Initialize */
	PyImport_AppendInittab("collectd", PyInit_collectd);
#endif
	
	Py_Initialize();
	
	PyType_Ready(&ConfigType);
	PyType_Ready(&PluginDataType);
	ValuesType.tp_base = &PluginDataType;
	PyType_Ready(&ValuesType);
	NotificationType.tp_base = &PluginDataType;
	PyType_Ready(&NotificationType);
	SignedType.tp_base = &PyLong_Type;
	PyType_Ready(&SignedType);
	UnsignedType.tp_base = &PyLong_Type;
	PyType_Ready(&UnsignedType);
	sys = PyImport_ImportModule("sys"); /* New reference. */
	if (sys == NULL) {
		cpy_log_exception("python initialization");
		return 1;
	}
	sys_path = PyObject_GetAttrString(sys, "path"); /* New reference. */
	Py_DECREF(sys);
	if (sys_path == NULL) {
		cpy_log_exception("python initialization");
		return 1;
	}
#ifdef IS_PY3K
	module = PyImport_ImportModule("collectd");
#else
	module = Py_InitModule("collectd", cpy_methods); /* Borrowed reference. */
#endif
	PyModule_AddObject(module, "Config", (void *) &ConfigType); /* Steals a reference. */
	PyModule_AddObject(module, "Values", (void *) &ValuesType); /* Steals a reference. */
	PyModule_AddObject(module, "Notification", (void *) &NotificationType); /* Steals a reference. */
	PyModule_AddObject(module, "Signed", (void *) &SignedType); /* Steals a reference. */
	PyModule_AddObject(module, "Unsigned", (void *) &UnsignedType); /* Steals a reference. */
	PyModule_AddIntConstant(module, "LOG_DEBUG", LOG_DEBUG);
	PyModule_AddIntConstant(module, "LOG_INFO", LOG_INFO);
	PyModule_AddIntConstant(module, "LOG_NOTICE", LOG_NOTICE);
	PyModule_AddIntConstant(module, "LOG_WARNING", LOG_WARNING);
	PyModule_AddIntConstant(module, "LOG_ERROR", LOG_ERR);
	PyModule_AddIntConstant(module, "NOTIF_FAILURE", NOTIF_FAILURE);
	PyModule_AddIntConstant(module, "NOTIF_WARNING", NOTIF_WARNING);
	PyModule_AddIntConstant(module, "NOTIF_OKAY", NOTIF_OKAY);
	for (i = 0; i < ci->children_num; ++i) {
		oconfig_item_t *item = ci->children + i;
		
		if (strcasecmp(item->key, "Interactive") == 0) {
			if (item->values_num != 1 || item->values[0].type != OCONFIG_TYPE_BOOLEAN)
				continue;
			do_interactive = item->values[0].value.boolean;
		} else if (strcasecmp(item->key, "Encoding") == 0) {
			if (item->values_num != 1 || item->values[0].type != OCONFIG_TYPE_STRING)
				continue;
			/* Why is this even necessary? And undocumented? */
			if (PyUnicode_SetDefaultEncoding(item->values[0].value.string))
				cpy_log_exception("setting default encoding");
		} else if (strcasecmp(item->key, "LogTraces") == 0) {
			if (item->values_num != 1 || item->values[0].type != OCONFIG_TYPE_BOOLEAN)
				continue;
			if (!item->values[0].value.boolean) {
				Py_XDECREF(cpy_format_exception);
				cpy_format_exception = NULL;
				continue;
			}
			if (cpy_format_exception)
				continue;
			tb = PyImport_ImportModule("traceback"); /* New reference. */
			if (tb == NULL) {
				cpy_log_exception("python initialization");
				continue;
			}
			cpy_format_exception = PyObject_GetAttrString(tb, "format_exception"); /* New reference. */
			Py_DECREF(tb);
			if (cpy_format_exception == NULL)
				cpy_log_exception("python initialization");
		} else if (strcasecmp(item->key, "ModulePath") == 0) {
			char *dir = NULL;
			PyObject *dir_object;
			
			if (cf_util_get_string(item, &dir) != 0) 
				continue;
			dir_object = cpy_string_to_unicode_or_bytes(dir); /* New reference. */
			if (dir_object == NULL) {
				ERROR("python plugin: Unable to convert \"%s\" to "
				      "a python object.", dir);
				free(dir);
				cpy_log_exception("python initialization");
				continue;
			}
			if (PyList_Append(sys_path, dir_object) != 0) {
				ERROR("python plugin: Unable to append \"%s\" to "
				      "python module path.", dir);
				cpy_log_exception("python initialization");
			}
			Py_DECREF(dir_object);
			free(dir);
		} else if (strcasecmp(item->key, "Import") == 0) {
			char *module_name = NULL;
			PyObject *module;
			
			if (cf_util_get_string(item, &module_name) != 0) 
				continue;
			module = PyImport_ImportModule(module_name); /* New reference. */
			if (module == NULL) {
				ERROR("python plugin: Error importing module \"%s\".", module_name);
				cpy_log_exception("importing module");
			}
			free(module_name);
			Py_XDECREF(module);
		} else if (strcasecmp(item->key, "Module") == 0) {
			char *name = NULL;
			cpy_callback_t *c;
			PyObject *ret;
			
			if (cf_util_get_string(item, &name) != 0)
				continue;
			for (c = cpy_config_callbacks; c; c = c->next) {
				if (strcasecmp(c->name + 7, name) == 0)
					break;
			}
			if (c == NULL) {
				WARNING("python plugin: Found a configuration for the \"%s\" plugin, "
					"but the plugin isn't loaded or didn't register "
					"a configuration callback.", name);
				free(name);
				continue;
			}
			free(name);
			if (c->data == NULL)
				ret = PyObject_CallFunction(c->callback, "N",
					cpy_oconfig_to_pyconfig(item, NULL)); /* New reference. */
			else
				ret = PyObject_CallFunction(c->callback, "NO",
					cpy_oconfig_to_pyconfig(item, NULL), c->data); /* New reference. */
			if (ret == NULL)
				cpy_log_exception("loading module");
			else
				Py_DECREF(ret);
		} else {
			WARNING("python plugin: Ignoring unknown config key \"%s\".", item->key);
		}
	}
	Py_DECREF(sys_path);
	return 0;
}

void module_register(void) {
	plugin_register_complex_config("python", cpy_config);
	plugin_register_init("python", cpy_init);
	plugin_register_shutdown("python", cpy_shutdown);
}<|MERGE_RESOLUTION|>--- conflicted
+++ resolved
@@ -375,7 +375,6 @@
 				CPY_RETURN_FROM_THREADS 0;
 			}
 		}
-<<<<<<< HEAD
 		dict = PyDict_New();
 		if (value_list->meta) {
 			int i, num;
@@ -429,7 +428,7 @@
 			}
 			free(table);
 		}
-		v = PyObject_New(Values, (void *) &ValuesType);
+		v = PyObject_New(Values, (void *) &ValuesType); /* New reference. */
 		sstrncpy(v->data.host, value_list->host, sizeof(v->data.host));
 		sstrncpy(v->data.type, value_list->type, sizeof(v->data.type));
 		sstrncpy(v->data.type_instance, value_list->type_instance, sizeof(v->data.type_instance));
@@ -439,13 +438,6 @@
 		v->interval = value_list->interval;
 		v->values = list;
 		v->meta = dict;
-=======
-		v = PyObject_CallFunction((void *) &ValuesType, "sOssssdi", value_list->type,
-				list, value_list->plugin_instance, value_list->type_instance,
-				value_list->plugin, value_list->host, (double) value_list->time,
-				value_list->interval); /* New reference. */
-		Py_DECREF(list);
->>>>>>> 63f42421
 		ret = PyObject_CallFunctionObjArgs(c->callback, v, c->data, (void *) 0); /* New reference. */
 		Py_XDECREF(v);
 		if (ret == NULL) {
@@ -463,8 +455,7 @@
 	Notification *n;
 
 	CPY_LOCK_THREADS
-<<<<<<< HEAD
-		n = PyObject_New(Notification, (void *) &NotificationType);
+		n = PyObject_New(Notification, (void *) &NotificationType); /* New reference. */
 		sstrncpy(n->data.host, notification->host, sizeof(n->data.host));
 		sstrncpy(n->data.type, notification->type, sizeof(n->data.type));
 		sstrncpy(n->data.type_instance, notification->type_instance, sizeof(n->data.type_instance));
@@ -473,11 +464,6 @@
 		n->data.time = notification->time;
 		sstrncpy(n->message, notification->message, sizeof(n->message));
 		n->severity = notification->severity;
-=======
-		n = PyObject_CallFunction((void *) &NotificationType, "ssssssdi", notification->type, notification->message,
-				notification->plugin_instance, notification->type_instance, notification->plugin,
-				notification->host, (double) notification->time, notification->severity); /* New reference. */
->>>>>>> 63f42421
 		ret = PyObject_CallFunctionObjArgs(c->callback, n, c->data, (void *) 0); /* New reference. */
 		Py_XDECREF(n);
 		if (ret == NULL) {
